from __future__ import division

import sys

import numpy as np

from geometric.molecule import *
from geometric.nifty import invert_svd

"""
References
----------
1. E. A. Coutsias, C. Seok, K. A. Dill. "Using Quaternions to Calculate RMSD.". J. Comput. Chem 2004.
"""

# def invert_svd(X,thresh=1e-12):
    
#     """ 

#     Invert a matrix using singular value decomposition. 
#     @param[in] X The matrix to be inverted
#     @param[in] thresh The SVD threshold; eigenvalues below this are not inverted but set to zero
#     @return Xt The inverted matrix

#     """

#     u,s,vh = np.linalg.svd(X, full_matrices=0)
#     uh     = np.matrix(np.transpose(u))
#     v      = np.matrix(np.transpose(vh))
#     si     = s.copy()
#     for i in range(s.shape[0]):
#         # reg = s[i]**2 / (s[i]**2 + thresh**2)
#         si[i] = s[i] / (s[i]**2 + thresh**2)
#         # if abs(s[i]) > thresh:
#         #     si[i] = 1./s[i]
#         # else:
#         #     si[i] = 0.0
#     si     = np.matrix(np.diag(si))
#     Xt     = v*si*uh
#     return Xt

def build_correlation(x, y):
    """
    Build the 3x3 correlation matrix given by the sum over all atoms k:
    xk_i * yk_j
    
    Parameters
    ----------
    x : numpy.ndarray
        Trial coordinates, dimensionality (number of atoms) x 3
    y : numpy.ndarray
        Target coordinates, dimensionalty must match trial coordinates

    Returns
    -------
    numpy.ndarray
        3x3 correlation matrix

    """
<<<<<<< HEAD
    assert x.ndim == 2
    assert y.ndim == 2
    assert x.shape[1] == 3
    assert y.shape[1] == 3
    assert x.shape[0] == y.shape[0]
    # xmat = np.matrix(x).T
    # ymat = np.matrix(y).T
    # return np.array(xmat*ymat.T)
    xmat = x.T
    ymat = y.T
    return np.dot(xmat, ymat.T)
=======
    if not (x.ndim == 2 and y.ndim == 2 and x.shape[1] == 3 and y.shape[1] == 3 and x.shape[0] == y.shape[0]):
        raise ValueError("Input dimensions not (any_same_value, 3): x ({}), y ({})".format(x.shape, y.shape))
    xmat = np.array(x).T
    ymat = np.array(y).T
    return xmat@ymat.T

>>>>>>> a49a2157

def build_F(x, y):
    """
    Build the 4x4 F-matrix used in constructing the rotation quaternion
    given by Equation 10 of Reference 1
    
    Parameters
    ----------
    x : numpy.ndarray
        Trial coordinates, dimensionality (number of atoms) x 3
    y : numpy.ndarray
        Target coordinates, dimensionalty must match trial coordinates
    """
    R = build_correlation(x, y)
    F = np.zeros((4,4),dtype=float)
    R11 = R[0,0]
    R12 = R[0,1]
    R13 = R[0,2]
    R21 = R[1,0]
    R22 = R[1,1]
    R23 = R[1,2]
    R31 = R[2,0]
    R32 = R[2,1]
    R33 = R[2,2]
    F[0,0] = R11 + R22 + R33
    F[0,1] = R23 - R32
    F[0,2] = R31 - R13
    F[0,3] = R12 - R21
    F[1,0] = R23 - R32
    F[1,1] = R11 - R22 - R33
    F[1,2] = R12 + R21
    F[1,3] = R13 + R31
    F[2,0] = R31 - R13
    F[2,1] = R12 + R21
    F[2,2] = R22 - R33 - R11
    F[2,3] = R23 + R32
    F[3,0] = R12 - R21
    F[3,1] = R13 + R31
    F[3,2] = R23 + R32
    F[3,3] = R33 - R22 - R11
    return F

def al(p):
    """
    Given a quaternion p, return the 4x4 matrix A_L(p)
    which when multiplied with a column vector q gives
    the quaternion product pq.
    
    Parameters
    ----------
    p : numpy.ndarray
        4 elements, represents quaternion
    
    Returns
    -------
<<<<<<< HEAD
    numpy.ndarray
=======
    numpy.array
>>>>>>> a49a2157
        4x4 matrix describing action of quaternion multiplication

    """
    # Given a quaternion p, return the 4x4 matrix A_L(p)
    # which when multiplied with a column vector q gives
    # the quaternion product pq.
    return np.array([[ p[0], -p[1], -p[2], -p[3]],
<<<<<<< HEAD
                     [ p[1],  p[0], -p[3],  p[2]],
                     [ p[2],  p[3],  p[0], -p[1]],
                     [ p[3], -p[2],  p[1],  p[0]]])
=======
                      [ p[1],  p[0], -p[3],  p[2]],
                      [ p[2],  p[3],  p[0], -p[1]],
                      [ p[3], -p[2],  p[1],  p[0]]])
>>>>>>> a49a2157
     
def ar(p):
    """
    Given a quaternion p, return the 4x4 matrix A_R(p)
    which when multiplied with a column vector q gives
    the quaternion product qp.
    
    Parameters
    ----------
    p : numpy.ndarray
        4 elements, represents quaternion
    
    Returns
    -------
<<<<<<< HEAD
    numpy.ndarray
=======
    numpy.array
>>>>>>> a49a2157
        4x4 matrix describing action of quaternion multiplication

    """
    return np.array([[ p[0], -p[1], -p[2], -p[3]],
<<<<<<< HEAD
                     [ p[1],  p[0],  p[3], -p[2]],
                     [ p[2], -p[3],  p[0],  p[1]],
                     [ p[3],  p[2], -p[1],  p[0]]])
=======
                      [ p[1],  p[0],  p[3], -p[2]],
                      [ p[2], -p[3],  p[0],  p[1]],
                      [ p[3],  p[2], -p[1],  p[0]]])
>>>>>>> a49a2157

def conj(q):
    """
    Given a quaternion p, return its conjugate, simply the second
    through fourth elements changed in sign.
    
    Parameters
    ----------
    q : numpy.ndarray
        4 elements, represents quaternion
    
    Returns
    -------
    numpy.ndarray
        New array representing conjugate of q
    """
    assert q.ndim == 1
    assert q.shape[0] == 4
    qc = np.zeros_like(q)
    qc[0] =  q[0]
    qc[1] = -q[1]
    qc[2] = -q[2]
    qc[3] = -q[3]
    return qc

def form_rot(q):
    """
    Given a quaternion p, form a rotation matrix from it.
    
    Parameters
    ----------
    q : numpy.ndarray
        4 elements, represents quaternion
    
    Returns
    -------
    numpy.array
        3x3 rotation matrix
    """
    qc = conj(q)
<<<<<<< HEAD
    R4 = np.dot(al(q),ar(qc))
=======
    R4 = al(q)@ar(qc)
>>>>>>> a49a2157
    return R4[1:, 1:]

def sorted_eigh(mat, b=None, asc=False):
    """ Return eigenvalues of a symmetric matrix in descending order and associated eigenvectors """
    if b is not None:
        L, Q = np.linalg.eigh(mat, b)
    else:
        L, Q = np.linalg.eigh(mat)
    if asc:
        idx = L.argsort()
    else:
        idx = L.argsort()[::-1]   
    L = L[idx]
    Q = Q[:,idx]
    return L, Q

def calc_rmsd(x, y):
    """
    Calculate the minimal RMSD between two structures x and y following
    the algorithm in Reference 1.
    
    Parameters
    ----------
    x : numpy.ndarray
        Trial coordinates, dimensionality (number of atoms) x 3
    y : numpy.ndarray
        Target coordinates, dimensionalty must match trial coordinates

    Returns
    -------
    numpy.ndarray
        3x3 correlation matrix
    """
    x = x - np.mean(x,axis=0)
    y = y - np.mean(y,axis=0)
    N = x.shape[0]
    L, Q = sorted_eigh(build_F(x, y))
    idx = L.argsort()[::-1]   
    L = L[idx]
    Q = Q[:,idx]

    lmax = np.max(L)
    rmsd = np.sqrt((np.sum(x**2) + np.sum(y**2) - 2*lmax)/N)
    return rmsd

def is_linear(x, y):
    """
    Returns True if molecule is linear 
    (largest eigenvalue almost equivalent to second largest)
    """
    x = x - np.mean(x,axis=0)
    y = y - np.mean(y,axis=0)
    N = x.shape[0]
    L, Q = sorted_eigh(build_F(x, y))
    if L[0]/L[1] < 1.01 and L[0]/L[1] > 0.0:
        return True
    else:
        return False

def get_quat(x, y, eig=False):
    """
    Calculate the quaternion that rotates x into maximal coincidence with y
    to minimize the RMSD, following the algorithm in Reference 1.
    
    Parameters
    ----------
    x : numpy.ndarray
        Trial coordinates, dimensionality (number of atoms) x 3
    y : numpy.ndarray
        Target coordinates, dimensionalty must match trial coordinates

    Returns
    -------
    numpy.ndarray
        4-element array representing quaternion
    """
    x = x - np.mean(x,axis=0)
    y = y - np.mean(y,axis=0)
    N = x.shape[0]
    L, Q = sorted_eigh(build_F(x, y))
    q = Q[:,0]
    # Standardize the orientation somewhat
    if q[0] < 0:
        q *= -1
    if eig:
        return q, L[0]
    else:
        return q

def get_rot(x, y):
    """
    Calculate the rotation matrix that brings x into maximal coincidence with y
    to minimize the RMSD, following the algorithm in Reference 1.  Mainly
    used to check the correctness of the quaternion.
    
    Parameters
    ----------
    x : numpy.ndarray
        Trial coordinates, dimensionality (number of atoms) x 3
    y : numpy.ndarray
        Target coordinates, dimensionalty must match trial coordinates

    Returns
    -------
    numpy.array
        3x3 rotation matrix

    """
    x = x - np.mean(x,axis=0)
    y = y - np.mean(y,axis=0)
    N = x.shape[0]
    q = get_quat(x, y)
    U = form_rot(q)
<<<<<<< HEAD
    # x = np.matrix(x)
    # xr = np.array((U*x.T).T)
    xr = np.dot(U,x.T).T
=======
    xr = np.array((U@x.T).T)
>>>>>>> a49a2157
    rmsd = np.sqrt(np.sum((xr-y)**2)/N)
    return U


def get_R_der(x, y):
    """
    Calculate the derivatives of the correlation matrix with respect
    to the Cartesian coordinates.
    
    Parameters
    ----------
    x : numpy.ndarray
        Trial coordinates, dimensionality (number of atoms) x 3
    y : numpy.ndarray
        Target coordinates, dimensionalty must match trial coordinates

    Returns
    -------
    numpy.ndarray
        u, w, i, j : 
        First two dimensions are (n_atoms, 3), the variables being differentiated
        Second two dimensions are (3, 3), the elements of the R-matrix derivatives with respect to atom u, dimension w
    """
    x = x - np.mean(x,axis=0)
    y = y - np.mean(y,axis=0)
    # 3 x 3 x N_atoms x 3
    ADiffR = np.zeros((x.shape[0], 3, 3, 3), dtype=float)
    for u in range(x.shape[0]):
        for w in range(3):
            for i in range(3):
                for j in range(3):
                    if i == w:
                        ADiffR[u, w, i, j] = y[u, j]
    fdcheck = False
    if fdcheck:
        h = 1e-4
        R0 = build_correlation(x, y)
        for u in range(x.shape[0]):
            for w in range(3):
                x[u, w] += h
                RPlus = build_correlation(x, y)
                x[u, w] -= 2*h
                RMinus = build_correlation(x, y)
                x[u, w] += h
                FDiffR = (RPlus-RMinus)/(2*h)
                print(u, w, np.max(np.abs(ADiffR[u, w]-FDiffR)))
    return ADiffR

def get_F_der(x, y):
    """
    Calculate the derivatives of the F-matrix with respect
    to the Cartesian coordinates.
    
    Parameters
    ----------
    x : numpy.ndarray
        Trial coordinates, dimensionality (number of atoms) x 3
    y : numpy.ndarray
        Target coordinates, dimensionalty must match trial coordinates

    Returns
    -------
    numpy.ndarray
        u, w, i, j : 
        First two dimensions are (n_atoms, 3), the variables being differentiated
        Second two dimensions are (4, 4), the elements of the R-matrix derivatives with respect to atom u, dimension w
    """
    x = x - np.mean(x,axis=0)
    y = y - np.mean(y,axis=0)
    dR = get_R_der(x, y)
    dF = np.zeros((x.shape[0], 3, 4, 4),dtype=float)
    for u in range(x.shape[0]):
        for w in range(3):
            dR11 = dR[u,w,0,0]
            dR12 = dR[u,w,0,1]
            dR13 = dR[u,w,0,2]
            dR21 = dR[u,w,1,0]
            dR22 = dR[u,w,1,1]
            dR23 = dR[u,w,1,2]
            dR31 = dR[u,w,2,0]
            dR32 = dR[u,w,2,1]
            dR33 = dR[u,w,2,2]
            dF[u,w,0,0] = dR11 + dR22 + dR33
            dF[u,w,0,1] = dR23 - dR32
            dF[u,w,0,2] = dR31 - dR13
            dF[u,w,0,3] = dR12 - dR21
            dF[u,w,1,0] = dR23 - dR32
            dF[u,w,1,1] = dR11 - dR22 - dR33
            dF[u,w,1,2] = dR12 + dR21
            dF[u,w,1,3] = dR13 + dR31
            dF[u,w,2,0] = dR31 - dR13
            dF[u,w,2,1] = dR12 + dR21
            dF[u,w,2,2] = dR22 - dR33 - dR11
            dF[u,w,2,3] = dR23 + dR32
            dF[u,w,3,0] = dR12 - dR21
            dF[u,w,3,1] = dR13 + dR31
            dF[u,w,3,2] = dR23 + dR32
            dF[u,w,3,3] = dR33 - dR22 - dR11
    fdcheck = False
    if fdcheck:
        h = 1e-4
        F0 = build_F(x, y)
        for u in range(x.shape[0]):
            for w in range(3):
                x[u, w] += h
                FPlus = build_F(x, y)
                x[u, w] -= 2*h
                FMinus = build_F(x, y)
                x[u, w] += h
                FDiffF = (FPlus-FMinus)/(2*h)
                print(u, w, np.max(np.abs(dF[u, w]-FDiffF)))
    return dF

def get_q_der(x, y):
    """
    Calculate the derivatives of the quaternion with respect
    to the Cartesian coordinates.
    
    Parameters
    ----------
    x : numpy.ndarray
        Trial coordinates, dimensionality (number of atoms) x 3
    y : numpy.ndarray
        Target coordinates, dimensionalty must match trial coordinates

    Returns
    -------
    numpy.ndarray
        u, w, i: 
        First two dimensions are (n_atoms, 3), the variables being differentiated
        Third dimension is 4, the elements of the quaternion derivatives with respect to atom u, dimension w
    """
    x = x - np.mean(x,axis=0)
    y = y - np.mean(y,axis=0)
    q, l = get_quat(x, y, eig=True)
    F = build_F(x, y)
    dF = get_F_der(x, y)
    mat = np.eye(4)*l - F
    # pinv = np.matrix(np.linalg.pinv(np.eye(4)*l - F))
    pinv = invert_svd(np.eye(4)*l - F, thresh=1e-6)
    dq = np.zeros((x.shape[0], 3, 4), dtype=float)
    for u in range(x.shape[0]):
        for w in range(3):
<<<<<<< HEAD
            # dquw = pinv*np.matrix(dF[u, w])*np.matrix(q).T
            dquw = multi_dot([pinv,dF[u, w],q.T])
=======
            dquw = pinv@np.array(dF[u, w])@np.array(q).T
>>>>>>> a49a2157
            dq[u, w] = np.array(dquw).flatten()
    fdcheck = False
    if fdcheck:
        h = 1e-6
        for u in range(x.shape[0]):
            for w in range(3):
                x[u, w] += h
                QPlus = get_quat(x, y)
                x[u, w] -= 2*h
                QMinus = get_quat(x, y)
                x[u, w] += h
                FDiffQ = (QPlus-QMinus)/(2*h)
                print(QPlus, QMinus)
                print(dq[u, w], FDiffQ)
                print(u, w, np.dot(QPlus, QMinus), np.max(np.abs(dq[u, w]-FDiffQ)))
    return dq

def calc_fac_dfac(q0):
    """
    Calculate the prefactor mapping the quaternion to the exponential map
    and also its derivative. Takes the first element of the quaternion only
    """
    # Ill-defined around q0=1.0
    qm1 = q0-1.0
    # if np.abs(q0) == 1.0:
    #     fac = 2
    #     dfac = -2/3
    if np.abs(qm1) < 1e-8:
        fac = 2 - 2*qm1/3
        dfac = -2/3
    else:
        fac = 2*np.arccos(q0)/np.sqrt(1-q0**2)
        dfac = -2/(1-q0**2)
        dfac += 2*q0*np.arccos(q0)/(1-q0**2)**1.5
    return fac, dfac

def get_expmap(x, y):
    """
    Calculate the exponential map that rotates x into maximal coincidence with y
    to minimize the RMSD.
    
    Parameters
    ----------
    x : numpy.ndarray
        Trial coordinates, dimensionality (number of atoms) x 3
    y : numpy.ndarray
        Target coordinates, dimensionalty must match trial coordinates

    Returns
    -------
    numpy.ndarray
        3-element array representing exponential map
    """
    q = get_quat(x, y)
    # print q
    fac, _ = calc_fac_dfac(q[0])
    v = fac*q[1:]
    return v

def get_expmap_der(x,y):
    """
    Given trial coordinates x and target coordinates y, 
    return the derivatives of the exponential map that brings
    x into maximal coincidence (minimum RMSD) with y, with
    respect to the coordinates of x.

    Parameters
    ----------
    x : numpy.ndarray
        Trial coordinates, dimensionality (number of atoms) x 3
    y : numpy.ndarray
        Target coordinates, dimensionalty must match trial coordinates

    Returns
    -------
    numpy.ndarray
        u, w, i: 
        First two dimensions are (n_atoms, 3), the variables being differentiated
        Third dimension is 3, the elements of the exponential map derivatives with respect to atom u, dimension w
    """
    q = get_quat(x,y)
    v = get_expmap(x,y)
    fac, dfac = calc_fac_dfac(q[0])
    dvdq = np.zeros((4, 3), dtype=float)
    dvdq[0, :] = dfac*q[1:]
    for i in range(3):
        dvdq[i+1, i] = fac
    fdcheck = False
    if fdcheck:
        h = 1e-6
        fac, _ = calc_fac_dfac(q[0])
        VZero = fac*q[1:]
        for i in range(4):
            # Do backwards difference only, because arccos of q[0] > 1 is undefined
            q[i] -= h
            fac, _ = calc_fac_dfac(q[0])
            VMinus = fac*q[1:]
            q[i] += h
            FDiffV = (VZero-VMinus)/h
            print(i, dvdq[i], FDiffV, np.max(np.abs(dvdq[i]-FDiffV)))
    # Dimensionality: Number of atoms, number of dimensions (3), number of elements in q (4)
    dqdx = get_q_der(x, y)
    # Dimensionality: Number of atoms, number of dimensions (3), number of elements in v (3)
    dvdx = np.zeros((x.shape[0], 3, 3), dtype=float)
    for u in range(x.shape[0]):
        for w in range(3):
            dqdx_uw = dqdx[u, w]
            for i in range(4):
                dvdx[u, w, :] += dvdq[i, :] * dqdx[u, w, i]
    if fdcheck:
        h = 1e-3
        for u in range(x.shape[0]):
            for w in range(3):
                x[u, w] += h
                VPlus = get_expmap(x, y)
                x[u, w] -= 2*h
                VMinus = get_expmap(x, y)
                x[u, w] += h
                FDiffV = (VPlus-VMinus)/(2*h)
                print(u, w, np.max(np.abs(dvdx[u, w]-FDiffV)))
    return dvdx

def main():
    M = Molecule(sys.argv[1])
    # The target structure
    Y = M.xyzs[0]
    # The structure being rotated
    X = M.xyzs[1]
    # Copy the structure being rotated
    Z = X.copy()
    get_expmap_der(X, Y)

if __name__ == "__main__":
    main()<|MERGE_RESOLUTION|>--- conflicted
+++ resolved
@@ -57,7 +57,6 @@
         3x3 correlation matrix
 
     """
-<<<<<<< HEAD
     assert x.ndim == 2
     assert y.ndim == 2
     assert x.shape[1] == 3
@@ -69,14 +68,6 @@
     xmat = x.T
     ymat = y.T
     return np.dot(xmat, ymat.T)
-=======
-    if not (x.ndim == 2 and y.ndim == 2 and x.shape[1] == 3 and y.shape[1] == 3 and x.shape[0] == y.shape[0]):
-        raise ValueError("Input dimensions not (any_same_value, 3): x ({}), y ({})".format(x.shape, y.shape))
-    xmat = np.array(x).T
-    ymat = np.array(y).T
-    return xmat@ymat.T
-
->>>>>>> a49a2157
 
 def build_F(x, y):
     """
@@ -132,11 +123,7 @@
     
     Returns
     -------
-<<<<<<< HEAD
-    numpy.ndarray
-=======
-    numpy.array
->>>>>>> a49a2157
+    numpy.ndarray
         4x4 matrix describing action of quaternion multiplication
 
     """
@@ -144,15 +131,9 @@
     # which when multiplied with a column vector q gives
     # the quaternion product pq.
     return np.array([[ p[0], -p[1], -p[2], -p[3]],
-<<<<<<< HEAD
                      [ p[1],  p[0], -p[3],  p[2]],
                      [ p[2],  p[3],  p[0], -p[1]],
                      [ p[3], -p[2],  p[1],  p[0]]])
-=======
-                      [ p[1],  p[0], -p[3],  p[2]],
-                      [ p[2],  p[3],  p[0], -p[1]],
-                      [ p[3], -p[2],  p[1],  p[0]]])
->>>>>>> a49a2157
      
 def ar(p):
     """
@@ -167,24 +148,14 @@
     
     Returns
     -------
-<<<<<<< HEAD
-    numpy.ndarray
-=======
-    numpy.array
->>>>>>> a49a2157
+    numpy.ndarray
         4x4 matrix describing action of quaternion multiplication
 
     """
     return np.array([[ p[0], -p[1], -p[2], -p[3]],
-<<<<<<< HEAD
                      [ p[1],  p[0],  p[3], -p[2]],
                      [ p[2], -p[3],  p[0],  p[1]],
                      [ p[3],  p[2], -p[1],  p[0]]])
-=======
-                      [ p[1],  p[0],  p[3], -p[2]],
-                      [ p[2], -p[3],  p[0],  p[1]],
-                      [ p[3],  p[2], -p[1],  p[0]]])
->>>>>>> a49a2157
 
 def conj(q):
     """
@@ -225,11 +196,7 @@
         3x3 rotation matrix
     """
     qc = conj(q)
-<<<<<<< HEAD
     R4 = np.dot(al(q),ar(qc))
-=======
-    R4 = al(q)@ar(qc)
->>>>>>> a49a2157
     return R4[1:, 1:]
 
 def sorted_eigh(mat, b=None, asc=False):
@@ -343,13 +310,9 @@
     N = x.shape[0]
     q = get_quat(x, y)
     U = form_rot(q)
-<<<<<<< HEAD
     # x = np.matrix(x)
     # xr = np.array((U*x.T).T)
     xr = np.dot(U,x.T).T
-=======
-    xr = np.array((U@x.T).T)
->>>>>>> a49a2157
     rmsd = np.sqrt(np.sum((xr-y)**2)/N)
     return U
 
@@ -493,12 +456,8 @@
     dq = np.zeros((x.shape[0], 3, 4), dtype=float)
     for u in range(x.shape[0]):
         for w in range(3):
-<<<<<<< HEAD
             # dquw = pinv*np.matrix(dF[u, w])*np.matrix(q).T
             dquw = multi_dot([pinv,dF[u, w],q.T])
-=======
-            dquw = pinv@np.array(dF[u, w])@np.array(q).T
->>>>>>> a49a2157
             dq[u, w] = np.array(dquw).flatten()
     fdcheck = False
     if fdcheck:
